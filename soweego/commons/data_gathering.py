#!/usr/bin/env python3
# -*- coding: utf-8 -*-

"""Gather relevant Wikidata and target catalog data for matching and validation purposes."""

__author__ = 'Marco Fossati'
__email__ = 'fossati@spaziodati.eu'
__version__ = '1.0'
__license__ = 'GPL-3.0'
__copyright__ = 'Copyleft 2018, Hjfocs'

import logging
import re
from collections import defaultdict
from typing import Iterable, TypeVar

import regex
from soweego.commons import url_utils
from soweego.commons.cache import cached
from soweego.commons.constants import HANDLED_ENTITIES, TARGET_CATALOGS
from soweego.commons.db_manager import DBManager
from soweego.wikidata import api_requests, sparql_queries, vocabulary
from sqlalchemy import or_

LOGGER = logging.getLogger(__name__)
<<<<<<< HEAD

# https://github.com/Wikidata/soweego/issues/146#issuecomment-449039298
# TODO try with pandas.read_sql


def gather_target_training_set():
    pass


def connect_to_db():
    db_manager = DBManager()
    session = db_manager.new_session()
    return session
=======
T = TypeVar('T')
>>>>>>> aeeaa0cb


@cached
def gather_target_metadata(entity_type, catalog):
    catalog_constants = _get_catalog_constants(catalog)
    catalog_entity = _get_catalog_entity(entity_type, catalog_constants)

    LOGGER.info(
        'Gathering %s birth/death dates/places and gender metadata ...', catalog)
    entity = catalog_entity['entity']
    # Base metadata
    query_fields = _build_metadata_query_fields(entity, entity_type, catalog)

    session = DBManager.connect_to_db()
    result = None
    try:
        result = _run_metadata_query(
            session, query_fields, entity, catalog, entity_type)
        session.commit()
    except:
        session.rollback()
        raise
    finally:
        session.close()

    if not result:
        return None
    return _parse_target_metadata_query_result(result)


def tokens_fulltext_search(target_entity: T, boolean_mode: bool, tokens: Iterable[str]) -> Iterable[T]:
    query = None
    if boolean_mode:
        query = ' '.join(map('+{0}'.format, tokens))
    else:
        query = ' '.join(tokens)

    ft_search = target_entity.tokens.match(query)

    session = DBManager.connect_to_db()
    result = []
    try:
        result = session.query(target_entity).filter(ft_search).all()
        session.commit()
    except:
        session.rollback()
        raise

    if not result:
        return []
    return result


def name_fulltext_search(target_entity: T, query: str) -> Iterable[T]:
    ft_search = target_entity.name.match(query)

    session = DBManager.connect_to_db()
    try:
        for r in session.query(target_entity).filter(ft_search).all():
            yield r
        session.commit()
    except:
        session.rollback()
        raise
    finally:
        session.close()


def perfect_name_search(target_entity: T, to_search: str) -> Iterable[T]:
    session = DBManager.connect_to_db()
    try:
        for r in session.query(target_entity).filter(
                target_entity.name == to_search).all():
            yield r
        session.commit()
    except:
        session.rollback()
        raise
    finally:
        session.close()


def _run_metadata_query(session, query_fields, entity, catalog, entity_type):
    query = session.query(
        *query_fields).filter(or_(entity.born.isnot(None), entity.died.isnot(None)))
    count = query.count()
    if count == 0:
        LOGGER.warning(
            "No metadata available for %s %s. Stopping validation here", catalog, entity_type)
        return None
    LOGGER.info('Got %d entries with metadata from %s %s',
                count, catalog, entity_type)
    result_set = query.all()
    return result_set


def _build_metadata_query_fields(entity, entity_type, catalog):
    # Base metadata
    query_fields = [entity.catalog_id, entity.born,
                    entity.born_precision, entity.died, entity.died_precision]
    # Check additional metadata
    if hasattr(entity, 'gender'):
        query_fields.append(entity.gender)
    else:
        LOGGER.info('%s %s has no gender information', catalog, entity_type)
    if hasattr(entity, 'birth_place'):
        query_fields.append(entity.birth_place)
    else:
        LOGGER.info('%s %s has no birth place information',
                    catalog, entity_type)
    if hasattr(entity, 'death_place'):
        query_fields.append(entity.death_place)
    else:
        LOGGER.info('%s %s has no death place information',
                    catalog, entity_type)
    return query_fields


def _parse_target_metadata_query_result(result_set):
    for result in result_set:
        identifier = result.catalog_id
        born = result.born
        if born:
            # Default date precision when not available: 9 (year)
            born_precision = getattr(result, 'born_precision', 9)
            date_of_birth = f'{born}/{born_precision}'
            yield identifier, vocabulary.DATE_OF_BIRTH, date_of_birth
        else:
            LOGGER.debug('%s: no birth date available', identifier)
        died = result.died
        if died:
            died_precision = getattr(result, 'died_precision', 9)
            date_of_death = f'{died}/{died_precision}'
            yield identifier, vocabulary.DATE_OF_DEATH, date_of_death
        else:
            LOGGER.debug('%s: no death date available', identifier)
        if hasattr(result, 'gender'):
            yield identifier, vocabulary.SEX_OR_GENDER, result.gender
        else:
            LOGGER.debug('%s: no gender available', identifier)
        if hasattr(result, 'birth_place'):
            yield identifier, vocabulary.PLACE_OF_BIRTH, result.birth_place
        else:
            LOGGER.debug('%s: no birth place available', identifier)
        if hasattr(result, 'death_place'):
            yield identifier, vocabulary.PLACE_OF_DEATH, result.death_place
        else:
            LOGGER.debug('%s: no death place available', identifier)


@cached
def gather_target_links(entity_type, catalog):
    catalog_constants = _get_catalog_constants(catalog)
    catalog_entity = _get_catalog_entity(entity_type, catalog_constants)

    LOGGER.info('Gathering %s %s links ...', catalog, entity_type)
    link_entity = catalog_entity['link_entity']

    session = DBManager.connect_to_db()
    result = None
    try:
        query = session.query(link_entity.catalog_id, link_entity.url)
        count = query.count()
        if count == 0:
            LOGGER.warning(
                "No links available for %s %s. Stopping validation here", catalog, entity_type)
            return None
        LOGGER.info('Got %d links from %s %s', count, catalog, entity_type)
        result = query.all()
        session.commit()
    except:
        session.rollback()
        raise
    finally:
        session.close()

    if result is None:
        return None
    for row in result:
        yield row.catalog_id, row.url


def _get_catalog_entity(entity_type, catalog_constants):
    catalog_entity = catalog_constants.get(entity_type)
    if not catalog_entity:
        LOGGER.fatal('Bad entity type: %s. It should be one of %s',
                     entity_type, catalog_constants)
        raise ValueError('Bad entity type: %s. It should be one of %s' %
                         (entity_type, catalog_constants.keys()))
    return catalog_entity


def _get_catalog_constants(catalog):
    catalog_constants = TARGET_CATALOGS.get(catalog)
    if not catalog_constants:
        LOGGER.fatal('Bad catalog: %s. It should be one of %s',
                     catalog, TARGET_CATALOGS.keys())
        raise ValueError('Bad catalog: %s. It should be one of %s' %
                         (catalog, TARGET_CATALOGS.keys()))
    return catalog_constants


def gather_wikidata_training_set(wikidata, url_pids, ext_id_pids_to_urls):
    LOGGER.info(
        'Gathering Wikidata training set from the Web API. This will take a while ...')
    total = 0

    for entity in api_requests.get_data_for_linker(wikidata.keys(), url_pids, ext_id_pids_to_urls):
        for qid, *data in entity:
            if len(data) == 1:  # Links
                if not wikidata[qid].get('links'):
                    wikidata[qid]['links'] = set()
                wikidata[qid]['links'].add(data.pop())
            elif len(data) == 2:  # Statements
                pid, value = data
                pid_label = vocabulary.LINKER_PIDS.get(pid)
                if not pid_label:
                    LOGGER.fatal('PID label lookup failed: %s. The PID should be one of %s',
                                 pid, vocabulary.LINKER_PIDS.keys())
                    raise ValueError('PID label lookup failed: %s. The PID should be one of %s' % (
                        pid, vocabulary.LINKER_PIDS.keys()))
                parsed_value = _parse_wikidata_value(value)
                if not wikidata[qid].get(pid_label):
                    wikidata[qid][pid_label] = set()
                wikidata[qid][pid_label].add(parsed_value)
            elif len(data) == 3:  # Strings
                language, value, value_type = data
                if value_type == 'label':
                    if not wikidata[qid].get('labels'):
                        wikidata[qid]['labels'] = set()
                    wikidata[qid]['labels'].add(value)
                elif value_type == 'alias':
                    if not wikidata[qid].get('aliases'):
                        wikidata[qid]['aliases'] = set()
                    wikidata[qid]['aliases'].add(value)
                elif value_type == 'description':
                    if not wikidata[qid].get('descriptions'):
                        wikidata[qid]['descriptions'] = set()
                    wikidata[qid]['descriptions'].add(value)
                else:
                    expected_value_types = ('label', 'alias', 'description')
                    LOGGER.fatal(
                        'Bad value type for Wikidata API result: %s. It should be one of %s', value_type, expected_value_types)
                    raise ValueError('Bad value type for Wikidata API result: %s. It should be one of %s' % (
                        value_type, expected_value_types))
            else:
                LOGGER.fatal(
                    'Bad size for Wikidata API result tuple: %d. It should be between 2 and 4. Tuple: %s', len(data) + 1, (qid, data))
                raise ValueError(
                    'Bad size for Wikidata API result tuple: %d. It should be between 2 and 4. Tuple: %s' % (len(data) + 1, (qid, data)))
            total += 1


def gather_wikidata_metadata(wikidata):
    LOGGER.info(
        'Gathering Wikidata birth/death dates/places and gender metadata from the Web API. This will take a while ...')
    total = 0
    # Generator of generators
    for entity in api_requests.get_metadata(wikidata.keys()):
        for qid, pid, value in entity:
            parsed = _parse_wikidata_value(value)
            if not wikidata[qid].get('metadata'):
                wikidata[qid]['metadata'] = set()
            wikidata[qid]['metadata'].add((pid, parsed))
            total += 1
    LOGGER.info('Got %d statements', total)


def _parse_wikidata_value(value):
    # Values: plain strings, monolingual strings, birth/death DATES, gender, birth/death places QIDs
    if isinstance(value, str):
        return value  # String
    date_value = value.get('time')
    if date_value:
        # +1180-01-01T00:00:00Z -> 1180-01-01
        parsed = date_value[1:].split('T')[0]
        return f"{parsed}/{value['precision']}"  # Date
    item_value = value.get('id')
    if item_value:
        return item_value  # QID
    monolingual_string_value = value.get('text')
    if monolingual_string_value:
        return monolingual_string_value  # Language string


def gather_wikidata_links(wikidata, url_pids, ext_id_pids_to_urls):
    LOGGER.info(
        'Gathering Wikidata sitelinks, third-party links, and external identifier links from the Web API. This will take a while ...')
    total = 0
    for iterator in api_requests.get_links(wikidata.keys(), url_pids, ext_id_pids_to_urls):
        for qid, url in iterator:
            if not wikidata[qid].get('links'):
                wikidata[qid]['links'] = set()
            wikidata[qid]['links'].add(url)
            total += 1
    LOGGER.info('Got %d links', total)


def gather_relevant_pids():
    url_pids = set()
    for result in sparql_queries.url_pids_query():
        url_pids.add(result)
    ext_id_pids_to_urls = defaultdict(dict)
    for result in sparql_queries.external_id_pids_and_urls_query():
        for pid, formatters in result.items():
            for formatter_url, formatter_regex in formatters.items():
                if formatter_regex:
                    try:
                        compiled_regex = re.compile(formatter_regex)
                    except re.error:
                        LOGGER.debug(
                            "Using 'regex' third-party library. Formatter regex not supported by the 're' standard library: %s", formatter_regex)
                        try:
                            compiled_regex = regex.compile(formatter_regex)
                        except regex.error:
                            LOGGER.debug(
                                "Giving up. Formatter regex not supported by 'regex': %s", formatter_regex)
                            compiled_regex = None
                else:
                    compiled_regex = None
                ext_id_pids_to_urls[pid][formatter_url] = compiled_regex
    return url_pids, ext_id_pids_to_urls


def gather_identifiers(entity, catalog, catalog_pid, aggregated):
    catalog_constants = _get_catalog_constants(catalog)
    LOGGER.info('Gathering Wikidata items with %s identifiers ...', catalog)
    query_type = 'identifier', HANDLED_ENTITIES.get(entity)
    for result in sparql_queries.run_identifier_or_links_query(query_type, catalog_constants[entity]['qid'], catalog_pid, 0):
        for qid, target_id in result.items():
            if not aggregated.get(qid):
                aggregated[qid] = {'identifiers': set()}
            aggregated[qid]['identifiers'].add(target_id)
    LOGGER.info('Got %d %s identifiers', len(aggregated), catalog)


def extract_ids_from_urls(to_add, ext_id_pids_to_urls):
    LOGGER.info('Starting extraction of IDs from target links to be added ...')
    ext_ids_to_add = []
    urls_to_add = []
    for qid, urls in to_add.items():
        for url in urls:
            ext_id, pid = url_utils.get_external_id_from_url(
                url, ext_id_pids_to_urls)
            if ext_id:
                ext_ids_to_add.append((qid, pid, ext_id))
            else:
                urls_to_add.append(
                    (qid, vocabulary.DESCRIBED_AT_URL, url))
    return ext_ids_to_add, urls_to_add<|MERGE_RESOLUTION|>--- conflicted
+++ resolved
@@ -23,23 +23,7 @@
 from sqlalchemy import or_
 
 LOGGER = logging.getLogger(__name__)
-<<<<<<< HEAD
-
-# https://github.com/Wikidata/soweego/issues/146#issuecomment-449039298
-# TODO try with pandas.read_sql
-
-
-def gather_target_training_set():
-    pass
-
-
-def connect_to_db():
-    db_manager = DBManager()
-    session = db_manager.new_session()
-    return session
-=======
 T = TypeVar('T')
->>>>>>> aeeaa0cb
 
 
 @cached
