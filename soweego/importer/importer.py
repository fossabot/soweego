#!/usr/bin/env python3
# coding: utf-8

"""Click-command definitions for the importer"""

__author__ = 'Edoardo Lenzi'
__email__ = 'edoardolenzi9@gmail.com'
__version__ = '1.0'
__license__ = 'GPL-3.0'
__copyright__ = 'Copyleft 2018, lenzi.edoardo'

import os

import click
from soweego.commons.file_utils import get_path
from soweego.commons.json_utils import load
from soweego.importer.commons.models.dump_state import DumpState
from soweego.importer.commons.services.import_service import ImportService
<<<<<<< HEAD
from soweego.importer.bibsys.bibsys_handler import handle as bibsys_handler
from soweego.importer.musicbrainz.handler import handler as musicbrainz_handler
from soweego.importer.discogs.discogs_handler import handle as discogs_handler
=======
from soweego.importer.musicbrainz.handler import dump_state, handler
>>>>>>> 04d735b9


@click.command()
@click.argument('catalog', type=click.Choice(['bibsys', 'bne', 'discogs', 'musicbrainz']))
<<<<<<< HEAD
@click.argument('dump_state_path', default=get_path("soweego.importer.bibsys.resources", "dump_state.json"), type=click.Path(exists=True))
@click.option('--output', '-o', default=get_path("soweego.importer.bibsys.output", "bibsys.nt"), type=click.Path(exists=True))
def import_bibsys(catalog, dump_state_path: str, output: str) -> None:
=======
@click.argument('dump_state_path', type=click.Path())
@click.option('--output', '-o', default='output', type=click.Path())
def import_catalog(catalog, dump_state_path: str, output: str) -> None:
>>>>>>> 04d735b9
    """Checks if there is an updated dump in the output path;
       if not downloads the dump"""

    import_service = ImportService()
<<<<<<< HEAD
    dictionary = load(dump_state_path)
    #TODO choose the right dump_state.json and output path
    dump_state = DumpState(
        output, dictionary['download_url'], dictionary['last_modified'])
    # TODO set proper handle parameters
    if catalog == 'bibsys':
        import_service.refresh_dump(
            dump_state, bibsys_handler)
    elif catalog == 'bne':
        print('To implement')
    elif catalog == 'discogs':
        import_service.refresh_dump(
            dump_state, discogs_handler)
    elif catalog == 'musicbrainz':
        import_service.refresh_dump(
            dump_state, musicbrainz_handler)
=======
    dump_state_dict = load(dump_state_path)

    # TODO set proper handle parameters
    if catalog == 'bibsys':
        # import_service.refresh_dump(
        #     ds, handlers.nt_handler.handle())
        raise NotImplementedError
    elif catalog == 'bne':
        raise NotImplementedError
    elif catalog == 'discogs':
        # import_service.refresh_dump(
        #     ds, handlers.xml_handler.handle())
        raise NotImplementedError
    elif catalog == 'musicbrainz':
        ds = dump_state(output, dump_state_dict['last_modified'])
        ds_path = os.path.join(os.path.dirname(
            os.path.abspath(output)), 'dump_state.json')
        import_service.refresh_dump(ds_path, ds, handler)
>>>>>>> 04d735b9
<|MERGE_RESOLUTION|>--- conflicted
+++ resolved
@@ -12,52 +12,23 @@
 import os
 
 import click
+
 from soweego.commons.file_utils import get_path
 from soweego.commons.json_utils import load
 from soweego.importer.commons.models.dump_state import DumpState
 from soweego.importer.commons.services.import_service import ImportService
-<<<<<<< HEAD
-from soweego.importer.bibsys.bibsys_handler import handle as bibsys_handler
-from soweego.importer.musicbrainz.handler import handler as musicbrainz_handler
-from soweego.importer.discogs.discogs_handler import handle as discogs_handler
-=======
 from soweego.importer.musicbrainz.handler import dump_state, handler
->>>>>>> 04d735b9
 
 
 @click.command()
 @click.argument('catalog', type=click.Choice(['bibsys', 'bne', 'discogs', 'musicbrainz']))
-<<<<<<< HEAD
-@click.argument('dump_state_path', default=get_path("soweego.importer.bibsys.resources", "dump_state.json"), type=click.Path(exists=True))
-@click.option('--output', '-o', default=get_path("soweego.importer.bibsys.output", "bibsys.nt"), type=click.Path(exists=True))
-def import_bibsys(catalog, dump_state_path: str, output: str) -> None:
-=======
 @click.argument('dump_state_path', type=click.Path())
 @click.option('--output', '-o', default='output', type=click.Path())
 def import_catalog(catalog, dump_state_path: str, output: str) -> None:
->>>>>>> 04d735b9
     """Checks if there is an updated dump in the output path;
        if not downloads the dump"""
 
     import_service = ImportService()
-<<<<<<< HEAD
-    dictionary = load(dump_state_path)
-    #TODO choose the right dump_state.json and output path
-    dump_state = DumpState(
-        output, dictionary['download_url'], dictionary['last_modified'])
-    # TODO set proper handle parameters
-    if catalog == 'bibsys':
-        import_service.refresh_dump(
-            dump_state, bibsys_handler)
-    elif catalog == 'bne':
-        print('To implement')
-    elif catalog == 'discogs':
-        import_service.refresh_dump(
-            dump_state, discogs_handler)
-    elif catalog == 'musicbrainz':
-        import_service.refresh_dump(
-            dump_state, musicbrainz_handler)
-=======
     dump_state_dict = load(dump_state_path)
 
     # TODO set proper handle parameters
@@ -75,5 +46,4 @@
         ds = dump_state(output, dump_state_dict['last_modified'])
         ds_path = os.path.join(os.path.dirname(
             os.path.abspath(output)), 'dump_state.json')
-        import_service.refresh_dump(ds_path, ds, handler)
->>>>>>> 04d735b9
+        import_service.refresh_dump(ds_path, ds, handler)